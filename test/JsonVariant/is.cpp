--- conflicted
+++ resolved
@@ -73,18 +73,13 @@
   REQUIRE_FALSE(var.is<JsonObject>());
 }
 
-<<<<<<< HEAD
 void checkIsString(const char *value) {
   DynamicJsonDocument doc;
   JsonVariant var = doc.to<JsonVariant>();
   var.set(value);
 
   REQUIRE(var.is<const char *>());
-=======
-void checkIsString(JsonVariant var) {
-  REQUIRE(var.is<const char*>());
   REQUIRE(var.is<std::string>());
->>>>>>> 0d4a9301
 
   REQUIRE_FALSE(var.is<bool>());
   REQUIRE_FALSE(var.is<int>());
